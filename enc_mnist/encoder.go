--- conflicted
+++ resolved
@@ -49,13 +49,8 @@
 	}
 }
 
-<<<<<<< HEAD
 func trainEncoderLayer2(e *Encoder, ds, testDs mnist.DataSet) {
 	sampleVecs := func(ds mnist.DataSet) [][]float32 {
-=======
-func trainEncoderLayer2(e *Encoder, ds mnist.DataSet) {
-	for len(e.Layer2.Stages) < EncodingDim2 {
->>>>>>> a44e7209
 		var vecs [][]float32
 		for i := 0; i < BatchSize; i++ {
 			enc := e.EncodeLayer1(ds.Samples[rand.Intn(len(ds.Samples))].Intensities)
@@ -63,7 +58,7 @@
 		}
 		return vecs
 	}
-	for len(e.Layer2.Stages) < EncodingDim1 {
+	for len(e.Layer2.Stages) < EncodingDim2 {
 		vecs := sampleVecs(ds)
 		testVecs := sampleVecs(testDs)
 		loss := evaluateLoss(e.Layer2, vecs)
